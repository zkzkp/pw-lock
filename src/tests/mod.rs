mod anyone_can_pay;
mod secp256k1_keccak256_sighash_all;
mod secp256k1_keccak256_sighash_all_acpl_compatibility;
mod secp256r1_sha256_sighash;

use bech32::{self, ToBase32};
use ckb_crypto::secp::{Privkey, Pubkey};
use ckb_fixed_hash::H512;
use ckb_script::DataLoader;
use ckb_types::{
    bytes::Bytes,
    core::{cell::CellMeta, BlockExt, EpochExt, HeaderView, TransactionView},
    packed::{
        self, Byte32, CellInputVec, CellOutput, CellOutputVec, OutPoint, Script, WitnessArgs,
    },
    prelude::*,
    H256,
};
use secp256k1::key;
use std::env;

use lazy_static::lazy_static;
use sha3::{Digest, Keccak256};
use std::collections::HashMap;

use data_encoding::BASE64URL;
use json::object;
use openssl::bn::BigNumContext;
use openssl::ec::EcKeyRef;
use openssl::ec::{EcGroup, EcKey, PointConversionForm};
use openssl::ecdsa::EcdsaSig;
use openssl::nid::Nid;
use openssl::pkey::Private;
use sha2::{Digest as SHA2Digest, Sha256};

pub const MAX_CYCLES: u64 = std::u64::MAX;
pub const SIGNATURE_SIZE: usize = 65;
pub const R1_SIGNATURE_SIZE: usize = 564;
pub const CKB_ADDRESS_PREFIX: &str = "ckb";
pub const ENABLE_EIP712: bool = false;
pub const CHAIN_ID_ETH: u8 = 1;
pub const CHAIN_ID_EOS: u8 = 2;
pub const CHAIN_ID_TRON: u8 = 3;

lazy_static! {
    pub static ref SECP256K1_DATA_BIN: Bytes =
        Bytes::from(&include_bytes!("../../specs/cells/secp256k1_data")[..]);
    pub static ref KECCAK256_ALL_BIN: Bytes =
        Bytes::from(&include_bytes!("../../specs/cells/secp256k1_keccak256_sighash_all")[..]);
    pub static ref KECCAK256_ALL_ACPL_BIN: Bytes =
        Bytes::from(&include_bytes!("../../specs/cells/secp256k1_keccak256_sighash_all_acpl")[..]);
    pub static ref SECP256R1_SHA256_SIGHASH_BIN: Bytes =
        Bytes::from(&include_bytes!("../../specs/cells/secp256r1_sha256_sighash")[..]);
    pub static ref CKB_CELL_UPGRADE_BIN: Bytes =
        Bytes::from(&include_bytes!("../../specs/cells/ckb_cell_upgrade")[..]);
}

pub fn get_current_chain_id() -> u8 {
    if let Ok(v) = env::var("CHAIN_ID") {
       let chain_id= u8::from_str_radix(&v, 16).unwrap();
    //    println!("current chain id {}", chain_id);
       chain_id 
    } else {
        1
    }
}


#[derive(Default)]
pub struct DummyDataLoader {
    pub cells: HashMap<OutPoint, (CellOutput, Bytes)>,
    pub headers: HashMap<Byte32, HeaderView>,
    pub epoches: HashMap<Byte32, EpochExt>,
}

impl DummyDataLoader {
    fn new() -> Self {
        Self::default()
    }
}

impl DataLoader for DummyDataLoader {
    // load Cell Data
    fn load_cell_data(&self, cell: &CellMeta) -> Option<(Bytes, Byte32)> {
        cell.mem_cell_data.clone().or_else(|| {
            self.cells
                .get(&cell.out_point)
                .map(|(_, data)| (data.clone(), CellOutput::calc_data_hash(&data)))
        })
    }
    // load BlockExt
    fn get_block_ext(&self, _hash: &Byte32) -> Option<BlockExt> {
        unreachable!()
    }

    // load header
    fn get_header(&self, block_hash: &Byte32) -> Option<HeaderView> {
        self.headers.get(block_hash).cloned()
    }

    // load EpochExt
    fn get_block_epoch(&self, block_hash: &Byte32) -> Option<EpochExt> {
        self.epoches.get(block_hash).cloned()
    }
}

// pub fn eth160(message: &[u8]) -> Bytes {
pub fn eth160(pubkey1: Pubkey) -> Bytes {
    let prefix_key: [u8; 65] = {
        let mut temp = [4u8; 65];
        let h512: H512 = pubkey1.into();
        temp[1..65].copy_from_slice(h512.as_bytes());
        temp
    };
    let pubkey = key::PublicKey::from_slice(&prefix_key).unwrap();
    let message = Vec::from(&pubkey.serialize_uncompressed()[1..]);
    // let message = Vec::from(&pubkey.serialize()[..]);

    // println!("{}", faster_hex::hex_string(&message).unwrap());
    // println!("{}", faster_hex::hex_string(&message1).unwrap());

    let mut hasher = Keccak256::default();
    hasher.input(&message);
    Bytes::from(hasher.result().as_slice()).slice(12, 32)
}

pub fn sign_tx_keccak256(
    dummy: &mut DummyDataLoader,
    tx: TransactionView,
    key: &Privkey,
) -> TransactionView {
    let witnesses_len = tx.witnesses().len();
    sign_tx_by_input_group_keccak256(dummy, tx, key, 0, witnesses_len)
}

pub fn sign_tx_by_input_group_keccak256(
    dummy: &mut DummyDataLoader,
    tx: TransactionView,
    key: &Privkey,
    begin_index: usize,
    len: usize,
) -> TransactionView {
    let tx_hash = tx.hash();
    let mut signed_witnesses: Vec<packed::Bytes> = tx
        .inputs()
        .into_iter()
        .enumerate()
        .map(|(i, _)| {
            if i == begin_index {
                // let mut blake2b = ckb_hash::new_blake2b();
                let mut hasher = Keccak256::default();
                let mut message = [0u8; 32];

                // blake2b.update(&tx_hash.raw_data());
                hasher.input(&tx_hash.raw_data());
                // digest the first witness
                let witness = WitnessArgs::new_unchecked(tx.witnesses().get(i).unwrap().unpack());
                let zero_lock: Bytes = {
                    let mut buf = Vec::new();
                    buf.resize(SIGNATURE_SIZE + 1, 0);
                    buf.into()
                };
                let mut lock = [0u8; SIGNATURE_SIZE + 1];
                lock[0] = get_current_chain_id();

                let witness_for_digest =
                    witness.clone().as_builder().lock(zero_lock.pack()).build();
                let witness_len = witness_for_digest.as_bytes().len() as u64;
                println!("witness_len = {}", witness_len);
                // blake2b.update(&witness_len.to_le_bytes());
                // blake2b.update(&witness_for_digest.as_bytes());
                hasher.input(&witness_len.to_le_bytes());
                hasher.input(&witness_for_digest.as_bytes());
                ((i + 1)..(i + len)).for_each(|n| {
                    let witness = tx.witnesses().get(n).unwrap();
                    let witness_len = witness.raw_data().len() as u64;
                    // blake2b.update(&witness_len.to_le_bytes());
                    // blake2b.update(&witness.raw_data());
                    hasher.input(&witness_len.to_le_bytes());
                    hasher.input(&witness.raw_data());
                });
                // blake2b.finalize(&mut message);
                message.copy_from_slice(&hasher.result()[0..32]);

                if get_current_chain_id() == CHAIN_ID_ETH {
                    let prefix: [u8; 28] = [
                        0x19, 0x45, 0x74, 0x68, 0x65, 0x72, 0x65, 0x75, 0x6d, 0x20, 0x53, 0x69,
                        0x67, 0x6e, 0x65, 0x64, 0x20, 0x4d, 0x65, 0x73, 0x73, 0x61, 0x67, 0x65,
                        0x3a, 0x0a, 0x33, 0x32,
                    ];
                    hasher = Keccak256::default();
                    hasher.input(&prefix);
                    hasher.input(&message);
                    message.copy_from_slice(&hasher.result()[0..32]);

                    let mut message1 = H256::from(message);
                    if ENABLE_EIP712 {
                        message1 =
                            get_tx_typed_data_hash(dummy, message, tx.inputs(), tx.outputs());
                    }

                    let sig = key.sign_recoverable(&message1).expect("sign");
                    lock[1..].copy_from_slice(&sig.serialize().to_vec());
                } else if get_current_chain_id() == CHAIN_ID_TRON {
                    let prefix: [u8; 24] = [
                        0x19, 0x54, 0x52, 0x4f, 0x4e, 0x20, 0x53, 0x69, 0x67, 0x6e, 0x65, 0x64,
                        0x20, 0x4d, 0x65, 0x73, 0x73, 0x61, 0x67, 0x65, 0x3a, 0x0a, 0x33, 0x32,
                    ];
                    hasher = Keccak256::default();
                    hasher.input(&prefix);
                    hasher.input(&message);
                    message.copy_from_slice(&hasher.result()[0..32]);

                    let message1 = H256::from(message);

                    let sig = key.sign_recoverable(&message1).expect("sign");
                    lock[1..].copy_from_slice(&sig.serialize().to_vec());
                } else if get_current_chain_id() == CHAIN_ID_EOS {
                    let mut message_hex = faster_hex::hex_string(&message).unwrap();
                    println!("message_hex {}", message_hex);
                    message_hex.insert_str(12, " ");
                    message_hex.insert_str(25, " ");
                    message_hex.insert_str(38, " ");
                    message_hex.insert_str(51, " ");
                    message_hex.insert_str(64, " ");
                    println!("message_hex {}", message_hex);

                    let mut sha256hasher = Sha256::default();
                    sha256hasher.update(&message_hex.as_bytes());

                    message.copy_from_slice(&sha256hasher.finalize().to_vec());
                    let message1 = H256::from(message);
                    let sig = key.sign_recoverable(&message1).expect("sign");
                    lock[1..].copy_from_slice(&sig.serialize().to_vec());
                }

                println!("lock is {}", faster_hex::hex_string(&lock).unwrap());

                witness
                    .as_builder()
                    .lock(lock.to_vec().pack())
                    .build()
                    .as_bytes()
                    .pack()
            } else {
                tx.witnesses().get(i).unwrap_or_default()
            }
        })
        .collect();
    for i in signed_witnesses.len()..tx.witnesses().len() {
        signed_witnesses.push(tx.witnesses().get(i).unwrap());
    }
    // calculate message
    tx.as_advanced_builder()
        .set_witnesses(signed_witnesses)
        .build()
}

pub fn get_tx_typed_data_hash(
    dummy: &mut DummyDataLoader,
    tx_hash: [u8; 32],
    inputs: CellInputVec,
    outputs: CellOutputVec,
) -> H256 {
    let mut message = [0u8; 32];
    let typeddata_prefix: [u8; 2] = [0x19, 0x01];
    let ckbtransaction_typehash: [u8; 32] = [
        0x17, 0xe4, 0x04, 0xd0, 0xcd, 0xcc, 0x43, 0x1e, 0xe6, 0xdf, 0x80, 0x7a, 0xbc, 0xcc, 0x69,
        0x5d, 0x95, 0xd0, 0x38, 0xf5, 0x76, 0x47, 0xe2, 0xef, 0x92, 0xb9, 0x68, 0x66, 0xca, 0xe5,
        0x9d, 0x04,
    ];
    let output_typehash: [u8; 32] = [
        0xef, 0xdd, 0x9a, 0xc6, 0xc9, 0x8f, 0xcb, 0xab, 0xc5, 0x2e, 0xf1, 0xd8, 0xa4, 0xd3, 0xac,
        0xcd, 0x43, 0x96, 0x36, 0x2a, 0x21, 0x1c, 0xbf, 0x7a, 0x3c, 0x20, 0xc2, 0x89, 0x22, 0x08,
        0x19, 0x13,
    ];
    let domain_separator: [u8; 32] = [
        0xec, 0x9e, 0x64, 0xcb, 0x49, 0x31, 0x37, 0x85, 0x0e, 0x3d, 0x5d, 0x47, 0x3c, 0xa1, 0x09,
        0xea, 0xe1, 0x47, 0xad, 0xb8, 0xa6, 0xbf, 0x46, 0x0b, 0xf2, 0x06, 0xe9, 0x0f, 0x62, 0x64,
        0x2e, 0x3f,
    ];

    let mut hasher = Keccak256::default();

    let mut input_capacities: u64 = 0;
    let len = inputs.len();
    (0..len).for_each(|n| {
        let input_cell = inputs.get(n).unwrap();
        let previous_outpoint = input_cell.previous_output();
        let val = dummy.cells.get(&previous_outpoint);
        let (cell, _) = val.unwrap();

        let capacity = cell.capacity();
        let mut bytes = [0u8; 8];
        bytes.copy_from_slice(capacity.as_slice());
        let c64 = u64::from_le_bytes(bytes);
        input_capacities += c64;
    });

    println!("input capacities {}", input_capacities);

    let mut output_capacities: u64 = 0;

    let len = outputs.len();
    (0..len).for_each(|n| {
        let output_cell = outputs.get(n).unwrap();
        let capacity = output_cell.capacity();

        let mut bytes = [0u8; 8];
        bytes.copy_from_slice(capacity.as_slice());
        let c64 = u64::from_le_bytes(bytes);
        output_capacities += c64;

        let mut output_hasher = Keccak256::default();
        output_hasher.input(&output_typehash);

        output_hasher.input(&hash_address(output_cell.lock()));
        output_hasher.input(&hash_amount(c64));

        hasher.input(&output_hasher.result());
    });

    let output_hash = hasher.result();

    hasher = Keccak256::default();
    hasher.input(&ckbtransaction_typehash);
    hasher.input(&tx_hash);
    hasher.input(&hash_amount(input_capacities - output_capacities));
    hasher.input(&hash_amount(input_capacities));
    hasher.input(&output_hash);

    let ckb_type_hash = hasher.result();

    hasher = Keccak256::default();
    hasher.input(&typeddata_prefix);
    hasher.input(&domain_separator);
    hasher.input(&ckb_type_hash);

    message.copy_from_slice(&hasher.result()[0..32]);

    H256::from(message)
}

pub fn hash_amount(amount: u64) -> [u8; 32] {
    let mut message = [0u8; 32];
    let formated_capacity = format!("{:.8}CKB", (amount as f64) / 100000000.0);

    println!(
        "formated_capacity: {}, {}, {}",
        amount,
        formated_capacity,
        formated_capacity.len()
    );
    let mut capacity_hasher = Keccak256::default();
    capacity_hasher.input(&formated_capacity.as_bytes());
    message.copy_from_slice(&capacity_hasher.result()[0..32]);
    message
}

pub fn hash_address(lock: Script) -> [u8; 32] {
    let mut message = [0u8; 32];

    let args = lock.args();
    let code_hash = lock.code_hash();
    let hash_type = lock.hash_type();
    let ckb_address: String;
    if code_hash.raw_data().to_vec().eq(&[0u8; 32]) {
        ckb_address = String::from("unknown");
    } else {
        let secp256k1_blake160_sighash_all_type_hash: [u8; 32] = [
            0x9b, 0xd7, 0xe0, 0x6f, 0x3e, 0xcf, 0x4b, 0xe0, 0xf2, 0xfc, 0xd2, 0x18, 0x8b, 0x23,
            0xf1, 0xb9, 0xfc, 0xc8, 0x8e, 0x5d, 0x4b, 0x65, 0xa8, 0x63, 0x7b, 0x17, 0x72, 0x3b,
            0xbd, 0xa3, 0xcc, 0xe8,
        ];
        let secp256k1_blake160_multisig_all_type_hash: [u8; 32] = [
            0x5c, 0x50, 0x69, 0xeb, 0x08, 0x57, 0xef, 0xc6, 0x5e, 0x1b, 0xca, 0x0c, 0x07, 0xdf,
            0x34, 0xc3, 0x16, 0x63, 0xb3, 0x62, 0x2f, 0xd3, 0x87, 0x6c, 0x87, 0x63, 0x20, 0xfc,
            0x96, 0x34, 0xe2, 0xa8,
        ];

        let mut prefix;
        if code_hash
            .raw_data()
            .to_vec()
            .eq(&secp256k1_blake160_sighash_all_type_hash)
        {
            prefix = vec![0x01, 0x00];
        } else if code_hash
            .raw_data()
            .to_vec()
            .eq(&secp256k1_blake160_multisig_all_type_hash)
        {
            prefix = vec![0x01, 0x01];
        } else {
            if hash_type.as_bytes()[0] == 0x01 {
                prefix = vec![0x04];
            } else {
                prefix = vec![0x02];
            }
            prefix.extend(&code_hash.raw_data());
        }
        prefix.extend(&args.raw_data());
        let address = bech32::encode(CKB_ADDRESS_PREFIX, prefix.to_base32()).unwrap();

        if address.len() <= 17 {
            ckb_address = address;
        } else {
            ckb_address = format!("{}...{}", &address[0..7], &address[(address.len() - 7)..]);
        }
    }

    let mut address_hasher = Keccak256::default();
    address_hasher.input(&ckb_address.as_bytes());
    message.copy_from_slice(&address_hasher.result()[0..32]);
    message
}

pub fn sign_tx_r1(
    dummy: &mut DummyDataLoader,
    tx: TransactionView,
    key: &EcKeyRef<Private>,
) -> TransactionView {
    let witnesses_len = tx.witnesses().len();
    sign_tx_by_input_group_r1(dummy, tx, key, 0, witnesses_len)
}

/// 
///  witness.lock structure
///  |---------------|----------------|-------------|--------------|---------------|--------------------------|
///  |---------------|----------------|-------------|--------------|---------------|--------------------------|
///  | 0-31 pubkey.x | 32-63 pubkey.y | 64-95 sig.r | 96-127 sig.s | 128-164 authr | 165-565 client_data_json |
///  |---------------|----------------|-------------|--------------|---------------|--------------------------|
///  |---------------|----------------|-------------|--------------|---------------|--------------------------|
/// 
pub fn sign_tx_by_input_group_r1(
    _dummy: &mut DummyDataLoader,
    tx: TransactionView,
    key: &EcKeyRef<Private>,
    begin_index: usize,
    len: usize,
) -> TransactionView {
    let tx_hash = tx.hash();
    let mut signed_witnesses: Vec<packed::Bytes> = tx
        .inputs()
        .into_iter()
        .enumerate()
        .map(|(i, _)| {
            if i == begin_index {
<<<<<<< HEAD
                // let mut blake2b = ckb_hash::new_blake2b();
                let mut hasher = Sha256::default();
                // let message = [0u8; 32];
=======
                let mut hasher = Sha256::default();                
>>>>>>> e159393a

                hasher.update(&tx_hash.raw_data());
                // digest the first witness
                let witness = WitnessArgs::new_unchecked(tx.witnesses().get(i).unwrap().unpack());
                let zero_lock: Bytes = {
                    let mut buf = Vec::new();
                    buf.resize(R1_SIGNATURE_SIZE, 0);
                    buf.into()
                };
                let witness_for_digest =
                    witness.clone().as_builder().lock(zero_lock.pack()).build();
                let witness_len = witness_for_digest.as_bytes().len() as u64;
                hasher.update(&witness_len.to_le_bytes());
                hasher.update(&witness_for_digest.as_bytes());
                ((i + 1)..(i + len)).for_each(|n| {
                    let witness = tx.witnesses().get(n).unwrap();
                    let witness_len = witness.raw_data().len() as u64;
                    hasher.update(&witness_len.to_le_bytes());
                    hasher.update(&witness.raw_data());
                });
                let message = hasher.finalize();

                let client_data = object! {
                    t: "webauthn.get",
                    challenge: BASE64URL.encode(&message),
                    origin: "http://localhost:3000",
                    crossOrigin: false,
                    extra_keys_may_be_added_here: "do not compare clientDataJSON against a template. See https://goo.gl/yabPex",
                };
                let client_data_json = client_data.dump();
                let client_data_json_bytes = client_data_json.as_bytes();

                let authr_data:[u8; 37] = [
    73, 150, 13, 229, 136, 14, 140, 104, 116, 52, 23, 15, 100, 118, 96, 91, 143, 228, 174, 185, 162, 134, 50, 199, 153, 92, 243, 186, 131, 29, 151, 99, 1, 0, 0, 0, 2,
                ];

                hasher = Sha256::default();
                hasher.update(&client_data_json);
                let message = hasher.finalize();

                hasher = Sha256::default();
                hasher.update(&authr_data.to_vec());
                hasher.update(&message);
                let message = hasher.finalize();

                let sig = EcdsaSig::sign(&message, &key).unwrap();
                let r = sig.r().to_owned().unwrap().to_vec();
                let s = sig.s().to_owned().unwrap().to_vec();


                let mut lock = [0u8; R1_SIGNATURE_SIZE];
                let data_length= client_data_json_bytes.len();
                let r_length = r.len();
                let s_length = s.len();
<<<<<<< HEAD
                lock[(32-r_length)..32].copy_from_slice(&r);
                lock[(64-s_length)..64].copy_from_slice(&s);
                lock[64..101].copy_from_slice(&authr_data);
                lock[101..data_length].copy_from_slice(&client_data_json_bytes);
=======
                let pub_key = r1_pub_key(&key);
                
                lock[0..64].copy_from_slice(&pub_key.to_vec());
                lock[(96-r_length)..96].copy_from_slice(&r);
                lock[(128-s_length)..128].copy_from_slice(&s);
                lock[128..165].copy_from_slice(&authr_data);
                lock[165..(165 + data_length)].copy_from_slice(&client_data_json_bytes);

>>>>>>> e159393a

                witness
                    .as_builder()
                    .lock(lock.to_vec().pack())
                    .build()
                    .as_bytes()
                    .pack()
            } else {
                tx.witnesses().get(i).unwrap_or_default()
            }
        })
        .collect();
    for i in signed_witnesses.len()..tx.witnesses().len() {
        signed_witnesses.push(tx.witnesses().get(i).unwrap());
    }
    // calculate message
    tx.as_advanced_builder()
        .set_witnesses(signed_witnesses)
        .build()
}

pub fn random_r1_key() -> EcKey<Private> {
    let group = EcGroup::from_curve_name(Nid::X9_62_PRIME256V1).unwrap();
    EcKey::generate(&group).unwrap()
}

pub fn r1_pub_key(key: &EcKeyRef<Private>) -> Bytes {
    let group = EcGroup::from_curve_name(Nid::X9_62_PRIME256V1).unwrap();
    let public_key = key.public_key();
    let mut ctx = BigNumContext::new().unwrap();
    let pubkey_bytes = public_key
        .to_bytes(&group, PointConversionForm::UNCOMPRESSED, &mut ctx)
        .unwrap();

    Bytes::from(pubkey_bytes[1..].to_vec())
}<|MERGE_RESOLUTION|>--- conflicted
+++ resolved
@@ -446,13 +446,7 @@
         .enumerate()
         .map(|(i, _)| {
             if i == begin_index {
-<<<<<<< HEAD
-                // let mut blake2b = ckb_hash::new_blake2b();
-                let mut hasher = Sha256::default();
-                // let message = [0u8; 32];
-=======
                 let mut hasher = Sha256::default();                
->>>>>>> e159393a
 
                 hasher.update(&tx_hash.raw_data());
                 // digest the first witness
@@ -507,12 +501,6 @@
                 let data_length= client_data_json_bytes.len();
                 let r_length = r.len();
                 let s_length = s.len();
-<<<<<<< HEAD
-                lock[(32-r_length)..32].copy_from_slice(&r);
-                lock[(64-s_length)..64].copy_from_slice(&s);
-                lock[64..101].copy_from_slice(&authr_data);
-                lock[101..data_length].copy_from_slice(&client_data_json_bytes);
-=======
                 let pub_key = r1_pub_key(&key);
                 
                 lock[0..64].copy_from_slice(&pub_key.to_vec());
@@ -521,7 +509,6 @@
                 lock[128..165].copy_from_slice(&authr_data);
                 lock[165..(165 + data_length)].copy_from_slice(&client_data_json_bytes);
 
->>>>>>> e159393a
 
                 witness
                     .as_builder()
